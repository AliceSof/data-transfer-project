/*
 * Copyright 2018 The Data Transfer Project Authors.
 *
 * Licensed under the Apache License, Version 2.0 (the "License");
 * you may not use this file except in compliance with the License.
 * You may obtain a copy of the License at
 *
 * https://www.apache.org/licenses/LICENSE-2.0
 *
 * Unless required by applicable law or agreed to in writing, software
 * distributed under the License is distributed on an "AS IS" BASIS,
 * WITHOUT WARRANTIES OR CONDITIONS OF ANY KIND, either express or implied.
 * See the License for the specific language governing permissions and
 * limitations under the License.
 */
/**
 * Gradle build script for the Data Transfer Project.
 *
 * Try on *Nix:
 *
 * ./gradlew clean jar
 *
 * Or on Windows:
 *
 * gradlew clean jar
 *
 * To build with a cloud extension type, use:
 *
 * ./gradlew -PcloudType=<type> clean check shadowJar
 *
 * Where <type> is "google", "microsoft", or another provider in extensions/cloud.
 *
 * To specify whether to use a local or host installation of Node to build the client web app, use: "-PnodeType=local"
 * (default) or "-PnodeType=host"
 *
 *
 * Note that if you add a submodule and want it published with official releases, add the 'maven-publish' plugin to the submodule configuration.
 */
import org.eclipse.jgit.api.Git
import org.eclipse.jgit.lib.RepositoryBuilder

buildscript {
    repositories {
        mavenCentral()
    }
    dependencies {
        classpath 'org.eclipse.jgit:org.eclipse.jgit:5.2.1.201812262042-r'
        classpath 'com.bmuschko:gradle-docker-plugin:5.3.0'
    }
}

plugins {
    id 'java'
    id 'maven'
    id 'signing'
}

ext.nodeType = hasProperty('nodeType') ? nodeType : 'local'
ext.cloudType = hasProperty('cloudType') ? cloudType : 'local'
println "Node installation: ${ext.nodeType}, Cloud type: ${ext.cloudType}"

setGitVersion()

def sourceProjects() {
    // define projects containing source code
    return subprojects.findAll { new File(it.projectDir, 'src').exists() }
}

configure(sourceProjects()) {
    repositories {
        mavenCentral()
    }

    apply plugin: 'java'

    group = "${projectGroup}"
    version = "${projectVersion}"

    sourceCompatibility = 11

    dependencies {
        implementation("com.fasterxml.jackson.core:jackson-annotations:${jacksonVersion}")
        implementation("com.fasterxml.jackson.datatype:jackson-datatype-jsr310:${jacksonVersion}")
        implementation("com.google.guava:guava:${guavaVersion}")

        testImplementation(project(":portability-test-utilities"))
        testImplementation("com.google.truth:truth:${truthVersion}")
        testImplementation("org.junit.vintage:junit-vintage-engine:${junitJupiterVersion}")
        testImplementation("org.mockito:mockito-inline:${mockitoVersion}")
        testImplementation("org.junit.jupiter:junit-jupiter:${junitJupiterVersion}")
        testImplementation("org.mockito:mockito-junit-jupiter:${mockitoVersion}")
    }

    test {
        useJUnitPlatform()
        testLogging {
            events "passed", "skipped", "failed"
        }
    }

    task sourcesJar(type: Jar) {
        classifier = 'sources'
        from sourceSets.main.allJava
    }

    task javadocJar(type: Jar) {
        classifier = 'javadoc'
        from "../notice/javadoc/README.md"
    }
}

task bumpPatchVersion {
    doLast {
        println "Current version: ${projectVersion}"
        def (major, minor, patch) = projectVersion.tokenize(['.-'])
        setSnapshotVersion(major, minor, patch.toInteger() + 1)
    }
}

task bumpMinorVersion {
    doLast {
        println "Current version: ${projectVersion}"
        def (major, minor, patch) = projectVersion.tokenize(['.-'])
        setSnapshotVersion(major, minor.toInteger() + 1, patch)
    }
}

task bumpMajorVersion {
    doLast {
        println "Current version: ${projectVersion}"
        def (major, minor, patch) = projectVersion.tokenize(['.-'])
        setSnapshotVersion(major.toInteger() + 1, minor, patch)
    }
}

def setSnapshotVersion(major, minor, patch) {
    def newVersion = "$major.$minor.$patch-SNAPSHOT"

    println "New version: ${newVersion}"
    ant.propertyfile(
            file: "gradle.properties") {
        entry(key: "projectVersion", value: newVersion)
    }
}

def addCloudExtensionDependency(proj) {
    proj.dependencies { compile project(":extensions:cloud:portability-cloud-${proj.rootProject.ext.cloudType}") }
}

/**
 * Configures the project to publish Maven artifacts to Maven Central.
 */
def configurePublication(Project project) {
    project.artifacts {
        archives project.javadocJar, project.sourcesJar
    }


    // Configure artifact publication
    project.uploadArchives {
        repositories {
            mavenDeployer {
                beforeDeployment { MavenDeployment deployment -> signing.signPom(deployment) }

                repository(url: "https://oss.sonatype.org/service/local/staging/deploy/maven2") {
<<<<<<< HEAD
                    authentication(userName: project.hasProperty('ossrhUsername') ? ossrhUsername : '', password: project.hasProperty('ossrhPassword') ? ossrhPassword : '')
                }

                snapshotRepository(url: "https://oss.sonatype.org/content/repositories/snapshots") {
                    authentication(userName: project.hasProperty('ossrhUsername') ? ossrhUsername : '', password: project.hasProperty('ossrhPassword') ? ossrhPassword : '')
=======
                    authentication(userName: hasProperty('ossrhUsername') ? ossrhUsername : '', password: hasProperty('ossrhPassword') ? ossrhPassword : '')
                }

                snapshotRepository(url: "https://oss.sonatype.org/content/repositories/snapshots") {
                    authentication(userName: hasProperty('ossrhUsername') ? ossrhUsername : '', password: hasProperty('ossrhPassword') ? ossrhPassword : '')
>>>>>>> a180b642
                }

                pom.project {
                    name 'DTP'
                    packaging 'jar'
                    description 'The Data Transfer Project'
                    url 'https://datatransferproject.dev/'

                    scm {
                        url 'https://github.com/google/data-transfer-project'
                        developerConnection 'scm:git:ssh://git@github.com:google/data-transfer-project.git'
                        connection 'scm:git:git://github.com/google/data-transfer-project.git'
                    }

                    licenses {
                        license {
                            name 'Apache 2.0'
                            url 'https://www.apache.org/licenses/LICENSE-2.0.html'
                            distribution 'repo'
                        }
                    }

                    developers {
                        developer {
                            id 'dtp'
                            name 'Data Transfer Project'
                            email "portability-maintainers@googlegroups.com"
                        }
                    }
                }
            }
        }
    }

    if (project.hasProperty("signing.keyId")) {
        project.signing {
            sign project.configurations.archives
        }
    }
}


def setGitVersion() {
    def repo = new RepositoryBuilder().setGitDir(new File(project.rootDir, '/.git')).readEnvironment().build()

    def version = repo.findRef('HEAD').getObjectId().name
    def clean = Git.wrap(repo).status().call().isClean()
    ext.gitVersion = version + (clean ? '' : '.modified')
}<|MERGE_RESOLUTION|>--- conflicted
+++ resolved
@@ -41,11 +41,10 @@
 
 buildscript {
     repositories {
-        mavenCentral()
+        jcenter()
     }
     dependencies {
         classpath 'org.eclipse.jgit:org.eclipse.jgit:5.2.1.201812262042-r'
-        classpath 'com.bmuschko:gradle-docker-plugin:5.3.0'
     }
 }
 
@@ -68,7 +67,7 @@
 
 configure(sourceProjects()) {
     repositories {
-        mavenCentral()
+        jcenter()
     }
 
     apply plugin: 'java'
@@ -76,26 +75,16 @@
     group = "${projectGroup}"
     version = "${projectVersion}"
 
-    sourceCompatibility = 11
+    sourceCompatibility = 1.8
 
     dependencies {
-        implementation("com.fasterxml.jackson.core:jackson-annotations:${jacksonVersion}")
-        implementation("com.fasterxml.jackson.datatype:jackson-datatype-jsr310:${jacksonVersion}")
-        implementation("com.google.guava:guava:${guavaVersion}")
+        compile "com.fasterxml.jackson.core:jackson-annotations:${jacksonVersion}"
+        compile "com.fasterxml.jackson.datatype:jackson-datatype-jsr310:${jacksonVersion}"
+        compile "com.google.guava:guava:${guavaVersion}"
 
-        testImplementation(project(":portability-test-utilities"))
-        testImplementation("com.google.truth:truth:${truthVersion}")
-        testImplementation("org.junit.vintage:junit-vintage-engine:${junitJupiterVersion}")
-        testImplementation("org.mockito:mockito-inline:${mockitoVersion}")
-        testImplementation("org.junit.jupiter:junit-jupiter:${junitJupiterVersion}")
-        testImplementation("org.mockito:mockito-junit-jupiter:${mockitoVersion}")
-    }
-
-    test {
-        useJUnitPlatform()
-        testLogging {
-            events "passed", "skipped", "failed"
-        }
+        testCompile project(":portability-test-utilities")
+        testCompile "junit:junit:${junitVersion}"
+        testCompile "com.google.truth:truth:0.39"
     }
 
     task sourcesJar(type: Jar) {
@@ -106,40 +95,6 @@
     task javadocJar(type: Jar) {
         classifier = 'javadoc'
         from "../notice/javadoc/README.md"
-    }
-}
-
-task bumpPatchVersion {
-    doLast {
-        println "Current version: ${projectVersion}"
-        def (major, minor, patch) = projectVersion.tokenize(['.-'])
-        setSnapshotVersion(major, minor, patch.toInteger() + 1)
-    }
-}
-
-task bumpMinorVersion {
-    doLast {
-        println "Current version: ${projectVersion}"
-        def (major, minor, patch) = projectVersion.tokenize(['.-'])
-        setSnapshotVersion(major, minor.toInteger() + 1, patch)
-    }
-}
-
-task bumpMajorVersion {
-    doLast {
-        println "Current version: ${projectVersion}"
-        def (major, minor, patch) = projectVersion.tokenize(['.-'])
-        setSnapshotVersion(major.toInteger() + 1, minor, patch)
-    }
-}
-
-def setSnapshotVersion(major, minor, patch) {
-    def newVersion = "$major.$minor.$patch-SNAPSHOT"
-
-    println "New version: ${newVersion}"
-    ant.propertyfile(
-            file: "gradle.properties") {
-        entry(key: "projectVersion", value: newVersion)
     }
 }
 
@@ -163,19 +118,11 @@
                 beforeDeployment { MavenDeployment deployment -> signing.signPom(deployment) }
 
                 repository(url: "https://oss.sonatype.org/service/local/staging/deploy/maven2") {
-<<<<<<< HEAD
-                    authentication(userName: project.hasProperty('ossrhUsername') ? ossrhUsername : '', password: project.hasProperty('ossrhPassword') ? ossrhPassword : '')
-                }
-
-                snapshotRepository(url: "https://oss.sonatype.org/content/repositories/snapshots") {
-                    authentication(userName: project.hasProperty('ossrhUsername') ? ossrhUsername : '', password: project.hasProperty('ossrhPassword') ? ossrhPassword : '')
-=======
                     authentication(userName: hasProperty('ossrhUsername') ? ossrhUsername : '', password: hasProperty('ossrhPassword') ? ossrhPassword : '')
                 }
 
                 snapshotRepository(url: "https://oss.sonatype.org/content/repositories/snapshots") {
                     authentication(userName: hasProperty('ossrhUsername') ? ossrhUsername : '', password: hasProperty('ossrhPassword') ? ossrhPassword : '')
->>>>>>> a180b642
                 }
 
                 pom.project {
@@ -224,4 +171,4 @@
     def version = repo.findRef('HEAD').getObjectId().name
     def clean = Git.wrap(repo).status().call().isClean()
     ext.gitVersion = version + (clean ? '' : '.modified')
-}+}
